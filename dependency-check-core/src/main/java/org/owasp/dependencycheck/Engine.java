/*
 * This file is part of dependency-check-core.
 *
 * Licensed under the Apache License, Version 2.0 (the "License");
 * you may not use this file except in compliance with the License.
 * You may obtain a copy of the License at
 *
 *     http://www.apache.org/licenses/LICENSE-2.0
 *
 * Unless required by applicable law or agreed to in writing, software
 * distributed under the License is distributed on an "AS IS" BASIS,
 * WITHOUT WARRANTIES OR CONDITIONS OF ANY KIND, either express or implied.
 * See the License for the specific language governing permissions and
 * limitations under the License.
 *
 * Copyright (c) 2012 Jeremy Long. All Rights Reserved.
 */
package org.owasp.dependencycheck;

import java.io.File;
import java.util.ArrayList;
import java.util.EnumMap;
import java.util.HashSet;
import java.util.Iterator;
import java.util.List;
import java.util.Set;
import java.util.logging.Level;
import java.util.logging.Logger;
import org.owasp.dependencycheck.analyzer.AnalysisPhase;
import org.owasp.dependencycheck.analyzer.Analyzer;
import org.owasp.dependencycheck.analyzer.AnalyzerService;
import org.owasp.dependencycheck.analyzer.FileTypeAnalyzer;
import org.owasp.dependencycheck.analyzer.exception.AnalysisException;
import org.owasp.dependencycheck.data.cpe.CpeMemoryIndex;
import org.owasp.dependencycheck.data.cpe.IndexException;
import org.owasp.dependencycheck.data.nvdcve.ConnectionFactory;
import org.owasp.dependencycheck.data.nvdcve.CveDB;
import org.owasp.dependencycheck.data.nvdcve.DatabaseException;
import org.owasp.dependencycheck.data.update.CachedWebDataSource;
import org.owasp.dependencycheck.data.update.UpdateService;
import org.owasp.dependencycheck.data.update.exception.UpdateException;
import org.owasp.dependencycheck.dependency.Dependency;
import org.owasp.dependencycheck.exception.NoDataException;
import org.owasp.dependencycheck.utils.FileUtils;
import org.owasp.dependencycheck.utils.InvalidSettingException;
import org.owasp.dependencycheck.utils.Settings;

/**
 * Scans files, directories, etc. for Dependencies. Analyzers are loaded and used to process the files found by the
 * scan, if a file is encountered and an Analyzer is associated with the file type then the file is turned into a
 * dependency.
 *
 * @author Jeremy Long <jeremy.long@owasp.org>
 */
public class Engine {

    /**
     * The list of dependencies.
     */
    private List<Dependency> dependencies;
    /**
     * A Map of analyzers grouped by Analysis phase.
     */
    private final EnumMap<AnalysisPhase, List<Analyzer>> analyzers;
    /**
     * A Map of analyzers grouped by Analysis phase.
     */
    private final Set<FileTypeAnalyzer> fileTypeAnalyzers;
    /**
     * The Logger for use throughout the class.
     */
    private static final Logger LOGGER = Logger.getLogger(Engine.class.getName());
    /**
     * Creates a new Engine.
     *
     * @throws DatabaseException thrown if there is an error connecting to the database
     */
    public Engine() throws DatabaseException {
        this.dependencies = new ArrayList<Dependency>();
        this.analyzers = new EnumMap<AnalysisPhase, List<Analyzer>>(AnalysisPhase.class);
        this.fileTypeAnalyzers = new HashSet<FileTypeAnalyzer>();

        ConnectionFactory.initialize();

        boolean autoUpdate = true;
        try {
            autoUpdate = Settings.getBoolean(Settings.KEYS.AUTO_UPDATE);
        } catch (InvalidSettingException ex) {
            LOGGER.log(Level.FINE, "Invalid setting for auto-update; using true.");
        }
        if (autoUpdate) {
            doUpdates();
        }
        loadAnalyzers();
    }

    /**
     * Properly cleans up resources allocated during analysis.
     */
    public void cleanup() {
        ConnectionFactory.cleanup();
    }

    /**
     * Loads the analyzers specified in the configuration file (or system properties).
     */
    private void loadAnalyzers() {

        for (AnalysisPhase phase : AnalysisPhase.values()) {
            analyzers.put(phase, new ArrayList<Analyzer>());
        }

        final AnalyzerService service = new AnalyzerService();
        final Iterator<Analyzer> iterator = service.getAnalyzers();
        while (iterator.hasNext()) {
            final Analyzer a = iterator.next();
            analyzers.get(a.getAnalysisPhase()).add(a);
            if (a instanceof FileTypeAnalyzer) {
                this.fileTypeAnalyzers.add((FileTypeAnalyzer) a);
            }
        }
    }

    /**
     * Get the List of the analyzers for a specific phase of analysis.
     *
     * @param phase the phase to get the configured analyzers.
     * @return the analyzers loaded
     */
    public List<Analyzer> getAnalyzers(AnalysisPhase phase) {
        return analyzers.get(phase);
    }

    /**
     * Get the dependencies identified.
     *
     * @return the dependencies identified
     */
    public List<Dependency> getDependencies() {
        return dependencies;
    }

    public void setDependencies(List<Dependency> dependencies) {
        this.dependencies = dependencies;
        //for (Dependency dependency: dependencies) {
        //    dependencies.add(dependency);
        //}
    }

    /**
     * Scans an array of files or directories. If a directory is specified, it will be scanned recursively. Any
     * dependencies identified are added to the dependency collection.
     *
     * @since v0.3.2.5
     *
     * @param paths an array of paths to files or directories to be analyzed.
     */
    public void scan(String[] paths) {
        for (String path : paths) {
            final File file = new File(path);
            scan(file);
        }
    }

    /**
     * Scans a given file or directory. If a directory is specified, it will be scanned recursively. Any dependencies
     * identified are added to the dependency collection.
     *
     * @param path the path to a file or directory to be analyzed.
     */
    public void scan(String path) {
        if (path.matches("^.*[\\/]\\*\\.[^\\/:*|?<>\"]+$")) {
            final String[] parts = path.split("\\*\\.");
            final String[] ext = new String[]{parts[parts.length - 1]};
            final File dir = new File(path.substring(0, path.length() - ext[0].length() - 2));
            if (dir.isDirectory()) {
                final List<File> files = (List<File>) org.apache.commons.io.FileUtils.listFiles(dir, ext, true);
                scan(files);
            } else {
                final String msg = String.format("Invalid file path provided to scan '%s'", path);
                LOGGER.log(Level.SEVERE, msg);
            }
        } else {
            final File file = new File(path);
            scan(file);
        }
    }

    /**
     * Scans an array of files or directories. If a directory is specified, it will be scanned recursively. Any
     * dependencies identified are added to the dependency collection.
     *
     * @since v0.3.2.5
     *
     * @param files an array of paths to files or directories to be analyzed.
     */
    public void scan(File[] files) {
        for (File file : files) {
            scan(file);
        }
    }

    /**
     * Scans a list of files or directories. If a directory is specified, it will be scanned recursively. Any
     * dependencies identified are added to the dependency collection.
     *
     * @since v0.3.2.5
     *
     * @param files a set of paths to files or directories to be analyzed.
     */
    public void scan(Set<File> files) {
        for (File file : files) {
            scan(file);
        }
    }

    /**
     * Scans a list of files or directories. If a directory is specified, it will be scanned recursively. Any
     * dependencies identified are added to the dependency collection.
     *
     * @since v0.3.2.5
     *
     * @param files a set of paths to files or directories to be analyzed.
     */
    public void scan(List<File> files) {
        for (File file : files) {
            scan(file);
        }
    }

    /**
     * Scans a given file or directory. If a directory is specified, it will be scanned recursively. Any dependencies
     * identified are added to the dependency collection.
     *
     * @since v0.3.2.4
     *
     * @param file the path to a file or directory to be analyzed.
     */
    public void scan(File file) {
        if (file.exists()) {
            if (file.isDirectory()) {
                scanDirectory(file);
            } else {
                scanFile(file);
            }
        }
    }

    /**
     * Recursively scans files and directories. Any dependencies identified are added to the dependency collection.
     *
     * @param dir the directory to scan.
     */
    protected void scanDirectory(File dir) {
        final File[] files = dir.listFiles();
        if (files != null) {
            for (File f : files) {
                if (f.isDirectory()) {
                    scanDirectory(f);
                } else {
                    scanFile(f);
                }
            }
        }
    }

    /**
     * Scans a specified file. If a dependency is identified it is added to the dependency collection.
     *
     * @param file The file to scan.
     */
    protected void scanFile(File file) {
        if (!file.isFile()) {
            final String msg = String.format("Path passed to scanFile(File) is not a file: %s. Skipping the file.", file.toString());
            LOGGER.log(Level.FINE, msg);
            return;
        }
        final String fileName = file.getName();
        final String extension = FileUtils.getFileExtension(fileName);
        if (extension != null) {
            if (supportsExtension(extension)) {
                final Dependency dependency = new Dependency(file);
                dependencies.add(dependency);
            }
        } else {
            final String msg = String.format("No file extension found on file '%s'. The file was not analyzed.",
                    file.toString());
            LOGGER.log(Level.FINEST, msg);
        }
    }

    /**
     * Runs the analyzers against all of the dependencies.
     */
    public void analyzeDependencies() {
        //need to ensure that data exists
        try {
            ensureDataExists();
        } catch (NoDataException ex) {
            final String msg = String.format("%s%n%nUnable to continue dependency-check analysis.", ex.getMessage());
            LOGGER.log(Level.SEVERE, msg);
            LOGGER.log(Level.FINE, null, ex);
            return;
        } catch (DatabaseException ex) {
            final String msg = String.format("%s%n%nUnable to continue dependency-check analysis.", ex.getMessage());
            LOGGER.log(Level.SEVERE, msg);
            LOGGER.log(Level.FINE, null, ex);
            return;

        }

        final String logHeader = String.format("%n"
                + "----------------------------------------------------%n"
                + "BEGIN ANALYSIS%n"
                + "----------------------------------------------------");
        LOGGER.log(Level.FINE, logHeader);
        LOGGER.log(Level.INFO, "Analysis Starting");

        // analysis phases
        for (AnalysisPhase phase : AnalysisPhase.values()) {
            final List<Analyzer> analyzerList = analyzers.get(phase);

            for (Analyzer a : analyzerList) {
                initializeAnalyzer(a);

                /* need to create a copy of the collection because some of the
                 * analyzers may modify it. This prevents ConcurrentModificationExceptions.
                 * This is okay for adds/deletes because it happens per analyzer.
                 */
                final String msg = String.format("Begin Analyzer '%s'", a.getName());
                LOGGER.log(Level.FINE, msg);
                final Set<Dependency> dependencySet = new HashSet<Dependency>();
                dependencySet.addAll(dependencies);
                for (Dependency d : dependencySet) {
                    boolean shouldAnalyze = true;
                    if (a instanceof FileTypeAnalyzer) {
                        final FileTypeAnalyzer fAnalyzer = (FileTypeAnalyzer) a;
                        shouldAnalyze = fAnalyzer.supportsExtension(d.getFileExtension());
                    }
                    if (shouldAnalyze) {
                        final String msgFile = String.format("Begin Analysis of '%s'", d.getActualFilePath());
                        LOGGER.log(Level.FINE, msgFile);
                        try {
                            a.analyze(d, this);
                        } catch (AnalysisException ex) {
<<<<<<< HEAD
                            final String exMsg = String.format("An error occurred while analyzing '%s'.", d.getActualFilePath());
                            Logger.getLogger(Engine.class.getName()).log(Level.WARNING, exMsg);
                            Logger.getLogger(Engine.class.getName()).log(Level.FINE, "", ex);
=======
                            final String exMsg = String.format("An error occured while analyzing '%s'.", d.getActualFilePath());
                            LOGGER.log(Level.WARNING, exMsg);
                            LOGGER.log(Level.FINE, "", ex);
>>>>>>> 294df359
                        } catch (Throwable ex) {
                            final String axMsg = String.format("An unexpected error occurred during analysis of '%s'", d.getActualFilePath());
                            //final AnalysisException ax = new AnalysisException(axMsg, ex);
                            LOGGER.log(Level.WARNING, axMsg);
                            LOGGER.log(Level.FINE, "", ex);
                        }
                    }
                }
            }
        }
        for (AnalysisPhase phase : AnalysisPhase.values()) {
            final List<Analyzer> analyzerList = analyzers.get(phase);

            for (Analyzer a : analyzerList) {
                closeAnalyzer(a);
            }
        }

        final String logFooter = String.format("%n"
                + "----------------------------------------------------%n"
                + "END ANALYSIS%n"
                + "----------------------------------------------------");
        LOGGER.log(Level.FINE, logFooter);
        LOGGER.log(Level.INFO, "Analysis Complete");
    }

    /**
     * Initializes the given analyzer.
     *
     * @param analyzer the analyzer to initialize
     */
    private void initializeAnalyzer(Analyzer analyzer) {
        try {
            final String msg = String.format("Initializing %s", analyzer.getName());
            LOGGER.log(Level.FINE, msg);
            analyzer.initialize();
        } catch (Throwable ex) {
            final String msg = String.format("Exception occurred initializing %s.", analyzer.getName());
            LOGGER.log(Level.SEVERE, msg);
            LOGGER.log(Level.FINE, null, ex);
            try {
                analyzer.close();
            } catch (Throwable ex1) {
                LOGGER.log(Level.FINEST, null, ex1);
            }
        }
    }

    /**
     * Closes the given analyzer.
     *
     * @param analyzer the analyzer to close
     */
    private void closeAnalyzer(Analyzer analyzer) {
        final String msg = String.format("Closing Analyzer '%s'", analyzer.getName());
        LOGGER.log(Level.FINE, msg);
        try {
            analyzer.close();
        } catch (Throwable ex) {
            LOGGER.log(Level.FINEST, null, ex);
        }
    }

    /**
     * Cycles through the cached web data sources and calls update on all of them.
     */
    private void doUpdates() {
        final UpdateService service = new UpdateService();
        final Iterator<CachedWebDataSource> iterator = service.getDataSources();
        while (iterator.hasNext()) {
            final CachedWebDataSource source = iterator.next();
            try {
                source.update();
            } catch (UpdateException ex) {
                LOGGER.log(Level.WARNING,
                        "Unable to update Cached Web DataSource, using local data instead. Results may not include recent vulnerabilities.");
                LOGGER.log(Level.FINE,
                        String.format("Unable to update details for %s", source.getClass().getName()), ex);
            }
        }
    }

    /**
     * Returns a full list of all of the analyzers. This is useful for reporting which analyzers where used.
     *
     * @return a list of Analyzers
     */
    public List<Analyzer> getAnalyzers() {
        final List<Analyzer> ret = new ArrayList<Analyzer>();
        for (AnalysisPhase phase : AnalysisPhase.values()) {
            final List<Analyzer> analyzerList = analyzers.get(phase);
            ret.addAll(analyzerList);
        }
        return ret;
    }

    /**
     * Checks all analyzers to see if an extension is supported.
     *
     * @param ext a file extension
     * @return true or false depending on whether or not the file extension is supported
     */
    public boolean supportsExtension(String ext) {
        if (ext == null) {
            return false;
        }
        boolean scan = false;
        for (FileTypeAnalyzer a : this.fileTypeAnalyzers) {
            /* note, we can't break early on this loop as the analyzers need to know if
             they have files to work on prior to initialization */
            scan |= a.supportsExtension(ext);
        }
        return scan;
    }

    /**
     * Checks the CPE Index to ensure documents exists. If none exist a NoDataException is thrown.
     *
     * @throws NoDataException thrown if no data exists in the CPE Index
     * @throws DatabaseException thrown if there is an exception opening the database
     */
    private void ensureDataExists() throws NoDataException, DatabaseException {
        final CpeMemoryIndex cpe = CpeMemoryIndex.getInstance();
        final CveDB cve = new CveDB();

        try {
            cve.open();
            cpe.open(cve);
        } catch (IndexException ex) {
            throw new NoDataException(ex.getMessage(), ex);
        } catch (DatabaseException ex) {
            throw new NoDataException(ex.getMessage(), ex);
        } finally {
            cve.close();
        }
        if (cpe.numDocs() <= 0) {
            cpe.close();
            throw new NoDataException("No documents exist");
        }
    }

}<|MERGE_RESOLUTION|>--- conflicted
+++ resolved
@@ -343,15 +343,9 @@
                         try {
                             a.analyze(d, this);
                         } catch (AnalysisException ex) {
-<<<<<<< HEAD
                             final String exMsg = String.format("An error occurred while analyzing '%s'.", d.getActualFilePath());
-                            Logger.getLogger(Engine.class.getName()).log(Level.WARNING, exMsg);
-                            Logger.getLogger(Engine.class.getName()).log(Level.FINE, "", ex);
-=======
-                            final String exMsg = String.format("An error occured while analyzing '%s'.", d.getActualFilePath());
                             LOGGER.log(Level.WARNING, exMsg);
                             LOGGER.log(Level.FINE, "", ex);
->>>>>>> 294df359
                         } catch (Throwable ex) {
                             final String axMsg = String.format("An unexpected error occurred during analysis of '%s'", d.getActualFilePath());
                             //final AnalysisException ax = new AnalysisException(axMsg, ex);
@@ -492,5 +486,4 @@
             throw new NoDataException("No documents exist");
         }
     }
-
 }