--- conflicted
+++ resolved
@@ -1399,13 +1399,9 @@
         getSettings().setStringIfNotEmpty(Settings.KEYS.ANALYZER_NEXUS_PASSWORD, nexusPassword);
         getSettings().setBooleanIfNotNull(Settings.KEYS.ANALYZER_NEXUS_USES_PROXY, nexusUsesProxy);
         getSettings().setStringIfNotEmpty(Settings.KEYS.ADDITIONAL_ZIP_EXTENSIONS, zipExtensions);
-<<<<<<< HEAD
-        getSettings().setStringIfNotEmpty(Settings.KEYS.ANALYZER_ASSEMBLY_MONO_PATH, pathToMono);
+        getSettings().setStringIfNotEmpty(Settings.KEYS.ANALYZER_ASSEMBLY_DOTNET_PATH, pathToCore);
         getSettings().setBooleanIfNotNull(Settings.KEYS.ANALYZER_OSSINDEX_ENABLED, ossindexAnalyzerEnabled);
         getSettings().setStringIfNotEmpty(Settings.KEYS.ANALYZER_OSSINDEX_URL, ossindexAnalyzerUrl);
-=======
-        getSettings().setStringIfNotEmpty(Settings.KEYS.ANALYZER_ASSEMBLY_DOTNET_PATH, pathToCore);
->>>>>>> 3e94765b
     }
 
     /**
